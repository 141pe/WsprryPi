// WSPR transmitter for the Raspberry Pi. See accompanying README
// file for a description on how to use this code.

// License:
//   This program is free software: you can redistribute it and/or modify
//   it under the terms of the GNU General Public License as published by
//   the Free Software Foundation, either version 2 of the License, or
//   (at your option) any later version.
//
//   This program is distributed in the hope that it will be useful,
//   but WITHOUT ANY WARRANTY; without even the implied warranty of
//   MERCHANTABILITY or FITNESS FOR A PARTICULAR PURPOSE.  See the
//   GNU General Public License for more details.
//
//   You should have received a copy of the GNU General Public License
//   along with this program.  If not, see <http://www.gnu.org/licenses/>.

// ha7ilm: added RPi2 support based on a patch to PiFmRds by Cristophe
// Jacquet and Richard Hirst: http://git.io/vn7O9

#include <algorithm>
#include <assert.h>
#include <cmath>
#include <cstdint>
#include <ctype.h>
#include <dirent.h>
#include <fcntl.h>
#include <getopt.h>
#include <iomanip>
#include <iostream>
#include <malloc.h>
#include <math.h>
#include <pthread.h>
#include <signal.h>
#include <sstream>
#include <stdio.h>
#include <stdlib.h>
#include <string.h>
#include <sys/mman.h>
#include <sys/stat.h>
#include <sys/time.h>
#include <sys/timex.h>
#include <sys/types.h>
#include <time.h>
#include <unistd.h>
#include <vector>

#ifdef __cplusplus
extern "C" {
#include "mailbox.h"
<<<<<<< HEAD
#include "nhash.h"
=======
}
#endif /* __cplusplus */

>>>>>>> dc84139c

// Note on accessing memory in RPi:
//
// There are 3 (yes three) address spaces in the Pi:
// Physical addresses
//   These are the actual address locations of the RAM and are equivalent
//   to offsets into /dev/mem.
//   The peripherals (DMA engine, PWM, etc.) are located at physical
//   address 0x2000000 for RPi1 and 0x3F000000 for RPi2/3.
// Virtual addresses
//   These are the addresses that a program sees and can read/write to.
//   Addresses 0x00000000 through 0xBFFFFFFF are the addresses available
//   to a program running in user space.
//   Addresses 0xC0000000 and above are available only to the kernel.
//   The peripherals start at address 0xF2000000 in virtual space but
//   this range is only accessible by the kernel. The kernel could directly
//   access peripherals from virtual addresses. It is not clear to me my
//   a user space application running as 'root' does not have access to this
//   memory range.
// Bus addresses
//   This is a different (virtual?) address space that also maps onto
//   physical memory.
//   The peripherals start at address 0x7E000000 of the bus address space.
//   The DRAM is also available in bus address space in 4 different locations:
//   0x00000000 "L1 and L2 cached alias"
//   0x40000000 "L2 cache coherent (non allocating)"
//   0x80000000 "L2 cache (only)"
//   0xC0000000 "Direct, uncached access"
//
// Accessing peripherals from user space (virtual addresses):
//   The technique used in this program is that mmap is used to map portions of
//   /dev/mem to an arbitrary virtual address. For example, to access the
//   GPIO's, the gpio range of addresses in /dev/mem (physical addresses) are
//   mapped to a kernel chosen virtual address. After the mapping has been
//   set up, writing to the kernel chosen virtual address will actually
//   write to the GPIO addresses in physical memory.
//
// Accessing RAM from DMA engine
//   The DMA engine is programmed by accessing the peripheral registers but
//   must use bus addresses to access memory. Thus, to use the DMA engine to
//   move memory from one virtual address to another virtual address, one needs
//   to first find the physical addresses that corresponds to the virtual
//   addresses. Then, one needs to find the bus addresses that corresponds to
//   those physical addresses. Finally, the DMA engine can be programmed. i.e.
//   DMA engine access should use addresses starting with 0xC.
//
// The perhipherals in the Broadcom documentation are described using their bus
// addresses and structures are created and calculations performed in this
// program to figure out how to access them with virtual addresses.

#define ABORT(a) exit(a)
// Used for debugging
#define MARK                                                                   \
  std::cout << "Currently in file: " << __FILE__ << " line: " << __LINE__      \
            << std::endl

// PLLD clock frequency.
// For RPi1, after NTP converges, these is a 2.5 PPM difference between
// the PPM correction reported by NTP and the actual frequency offset of
// the crystal. This 2.5 PPM offset is not present in the RPi2 and RPi3.
// This 2.5 PPM offset is compensated for here, but only for the RPi1.
#ifdef RPI23
#define F_PLLD_CLK (500000000.0)
#else
#ifdef RPI1
#define F_PLLD_CLK (500000000.0 * (1 - 2.500e-6))
#else
#error "RPI version macro is not defined"
#endif
#endif
// Empirical value for F_PWM_CLK that produces WSPR symbols that are 'close' to
// 0.682s long. For some reason, despite the use of DMA, the load on the PI
// affects the TX length of the symbols. However, the varying symbol length is
// compensated for in the main loop.
#define F_PWM_CLK_INIT (31156186.6125761)

// WSRP nominal symbol time
#define WSPR_SYMTIME (8192.0 / 12000.0)
// How much random frequency offset should be added to WSPR transmissions
// if the --offset option has been turned on.
#define WSPR_RAND_OFFSET 80
#define WSPR15_RAND_OFFSET 8

// Choose proper base address depending on RPI1/RPI23 macro from makefile.
// PERI_BASE_PHYS is the base address of the peripherals, in physical
// address space.
#ifdef RPI23
#define PERI_BASE_PHYS 0x3f000000
#define MEM_FLAG 0x04
#else
#ifdef RPI1
#define PERI_BASE_PHYS 0x20000000
#define MEM_FLAG 0x0c
#else
#error "RPI version macro is not defined"
#endif
#endif

#define PAGE_SIZE (4 * 1024)
#define BLOCK_SIZE (4 * 1024)

// peri_base_virt is the base virtual address that a userspace program (this
// program) can use to read/write to the the physical addresses controlling
// the peripherals. This address is mapped at runtime using mmap and /dev/mem.
// This must be declared global so that it can be called by the atexit
// function.
volatile unsigned *peri_base_virt = NULL;

// Given an address in the bus address space of the peripherals, this
// macro calculates the appropriate virtual address to use to access
// the requested bus address space. It does this by first subtracting
// 0x7e000000 from the supplied bus address to calculate the offset into
// the peripheral address space. Then, this offset is added to peri_base_virt
// Which is the base address of the peripherals, in virtual address space.
#define ACCESS_BUS_ADDR(buss_addr)                                             \
  *(volatile int *)((long int)peri_base_virt + (buss_addr)-0x7e000000)
// Given a bus address in the peripheral address space, set or clear a bit.
#define SETBIT_BUS_ADDR(base, bit) ACCESS_BUS_ADDR(base) |= 1 << bit
#define CLRBIT_BUS_ADDR(base, bit) ACCESS_BUS_ADDR(base) &= ~(1 << bit)

// The following are all bus addresses.
#define GPIO_BUS_BASE (0x7E200000)
#define CM_GP0CTL_BUS (0x7e101070)
#define CM_GP0DIV_BUS (0x7e101074)
#define PADS_GPIO_0_27_BUS (0x7e10002c)
#define CLK_BUS_BASE (0x7E101000)
#define DMA_BUS_BASE (0x7E007000)
#define PWM_BUS_BASE (0x7e20C000) /* PWM controller */

// Convert from a bus address to a physical address.
#define BUS_TO_PHYS(x) ((x) & ~0xC0000000)

typedef enum { WSPR, TONE } mode_type;

// Structure used to control clock generator
struct GPCTL {
  char SRC : 4;
  char ENAB : 1;
  char KILL : 1;
  char : 1;
  char BUSY : 1;
  char FLIP : 1;
  char MASH : 2;
  unsigned int : 13;
  char PASSWD : 8;
};

// Structure used to tell the DMA engine what to do
struct CB {
  volatile unsigned int TI;
  volatile unsigned int SOURCE_AD;
  volatile unsigned int DEST_AD;
  volatile unsigned int TXFR_LEN;
  volatile unsigned int STRIDE;
  volatile unsigned int NEXTCONBK;
  volatile unsigned int RES1;
  volatile unsigned int RES2;
};

// DMA engine status registers
struct DMAregs {
  volatile unsigned int CS;
  volatile unsigned int CONBLK_AD;
  volatile unsigned int TI;
  volatile unsigned int SOURCE_AD;
  volatile unsigned int DEST_AD;
  volatile unsigned int TXFR_LEN;
  volatile unsigned int STRIDE;
  volatile unsigned int NEXTCONBK;
  volatile unsigned int DEBUG;
};

// Virtual and bus addresses of a page of physical memory.
struct PageInfo {
  void *b; // bus address
  void *v; // virtual address
};

// Must be global so that exit handlers can access this.
static struct {
  int handle;           /* From mbox_open() */
  unsigned mem_ref = 0; /* From mem_alloc() */
  unsigned bus_addr;    /* From mem_lock() */
  unsigned char *virt_addr = NULL;
  /* From mapmem() */ // ha7ilm: originally uint8_t
  unsigned pool_size;
  unsigned pool_cnt;
} mbox;

// Use the mbox interface to allocate a single chunk of memory to hold
// all the pages we will need. The bus address and the virtual address
// are saved in the mbox structure.
void allocMemPool(unsigned numpages) {
  // Allocate space.
  mbox.mem_ref = mem_alloc(mbox.handle, 4096 * numpages, 4096, MEM_FLAG);
  // Lock down the allocated space and return its bus address.
  mbox.bus_addr = mem_lock(mbox.handle, mbox.mem_ref);
  // Conert the bus address to a physical address and map this to virtual
  // (aka user) space.
  mbox.virt_addr =
      (unsigned char *)mapmem(BUS_TO_PHYS(mbox.bus_addr), 4096 * numpages);
  // The number of pages in the pool. Never changes!
  mbox.pool_size = numpages;
  // How many of the created pages have actually been used.
  mbox.pool_cnt = 0;
  // printf("allocMemoryPool bus_addr=%x virt_addr=%x
  // mem_ref=%x\n",mbox.bus_addr,(unsigned)mbox.virt_addr,mbox.mem_ref);
}

// Returns the virtual and bus address (NOT physical address!) of another
// page in the pool.
void getRealMemPageFromPool(void **vAddr, void **bAddr) {
  if (mbox.pool_cnt >= mbox.pool_size) {
    std::cerr << "Error: unable to allocated more pages!" << std::endl;
    ABORT(-1);
  }
  unsigned offset = mbox.pool_cnt * 4096;
  *vAddr = (void *)(((unsigned)mbox.virt_addr) + offset);
  *bAddr = (void *)(((unsigned)mbox.bus_addr) + offset);
  // printf("getRealMemoryPageFromPool bus_addr=%x virt_addr=%x\n",
  // (unsigned)*pAddr,(unsigned)*vAddr);
  mbox.pool_cnt++;
}

// Free the memory pool
void deallocMemPool() {
  if (mbox.virt_addr != NULL) {
    unmapmem(mbox.virt_addr, mbox.pool_size * 4096);
  }
  if (mbox.mem_ref != 0) {
    mem_unlock(mbox.handle, mbox.mem_ref);
    mem_free(mbox.handle, mbox.mem_ref);
  }
}

// Disable the PWM clock and wait for it to become 'not busy'.
void disable_clock() {
  // Check if mapping has been set up yet.
  if (peri_base_virt == NULL) {
    return;
  }
  // Disable the clock (in case it's already running) by reading current
  // settings and only clearing the enable bit.
  auto settings = ACCESS_BUS_ADDR(CM_GP0CTL_BUS);
  // Clear enable bit and add password
  settings = (settings & 0x7EF) | 0x5A000000;
  // Disable
  ACCESS_BUS_ADDR(CM_GP0CTL_BUS) = *((int *)&settings);
  // Wait for clock to not be busy.
  while (true) {
    if (!(ACCESS_BUS_ADDR(CM_GP0CTL_BUS) & (1 << 7))) {
      break;
    }
  }
}

// Turn on TX
void txon() {
  // Set function select for GPIO4.
  // Fsel 000 => input
  // Fsel 001 => output
  // Fsel 100 => alternate function 0
  // Fsel 101 => alternate function 1
  // Fsel 110 => alternate function 2
  // Fsel 111 => alternate function 3
  // Fsel 011 => alternate function 4
  // Fsel 010 => alternate function 5
  // Function select for GPIO is configured as 'b100 which selects
  // alternate function 0 for GPIO4. Alternate function 0 is GPCLK0.
  // See section 6.2 of Arm Peripherals Manual.
  SETBIT_BUS_ADDR(GPIO_BUS_BASE, 14);
  CLRBIT_BUS_ADDR(GPIO_BUS_BASE, 13);
  CLRBIT_BUS_ADDR(GPIO_BUS_BASE, 12);

  // Set GPIO drive strength, more info:
  // http://www.scribd.com/doc/101830961/GPIO-Pads-Control2
  // ACCESS_BUS_ADDR(PADS_GPIO_0_27_BUS) = 0x5a000018 + 0;  //2mA -3.4dBm
  // ACCESS_BUS_ADDR(PADS_GPIO_0_27_BUS) = 0x5a000018 + 1;  //4mA +2.1dBm
  // ACCESS_BUS_ADDR(PADS_GPIO_0_27_BUS) = 0x5a000018 + 2;  //6mA +4.9dBm
  // ACCESS_BUS_ADDR(PADS_GPIO_0_27_BUS) = 0x5a000018 + 3;  //8mA
  // +6.6dBm(default)
  // ACCESS_BUS_ADDR(PADS_GPIO_0_27_BUS) = 0x5a000018 + 4;  //10mA +8.2dBm
  // ACCESS_BUS_ADDR(PADS_GPIO_0_27_BUS) = 0x5a000018 + 5;  //12mA +9.2dBm
  // ACCESS_BUS_ADDR(PADS_GPIO_0_27_BUS) = 0x5a000018 + 6;  //14mA +10.0dBm
  ACCESS_BUS_ADDR(PADS_GPIO_0_27_BUS) = 0x5a000018 + 7; // 16mA +10.6dBm

  disable_clock();

  // Set clock source as PLLD.
  struct GPCTL setupword = {6 /*SRC*/, 0, 0, 0, 0, 3, 0x5a};

  // Enable clock.
  setupword = {6 /*SRC*/, 1, 0, 0, 0, 3, 0x5a};
  ACCESS_BUS_ADDR(CM_GP0CTL_BUS) = *((int *)&setupword);
}

// Turn transmitter on
void txoff() {
  // struct GPCTL setupword = {6/*SRC*/, 0, 0, 0, 0, 1,0x5a};
  // ACCESS_BUS_ADDR(CM_GP0CTL_BUS) = *((int*)&setupword);
  disable_clock();
}

// Transmit symbol sym for tsym seconds.
//
// TODO:
// Upon entering this function at the beginning of a WSPR transmission, we
// do not know which DMA table entry is being processed by the DMA engine.
#define PWM_CLOCKS_PER_ITER_NOMINAL 1000
void txSym(const int &sym_num, const double &center_freq,
           const double &tone_spacing, const double &tsym,
           const std::vector<double> &dma_table_freq, const double &f_pwm_clk,
           struct PageInfo instrs[], struct PageInfo &constPage, int &bufPtr) {
  const int f0_idx = sym_num * 2;
  const int f1_idx = f0_idx + 1;
  const double f0_freq = dma_table_freq[f0_idx];
  const double f1_freq = dma_table_freq[f1_idx];
  const double tone_freq =
      center_freq - 1.5 * tone_spacing + sym_num * tone_spacing;
  // Double check...
  assert((tone_freq >= f0_freq) && (tone_freq <= f1_freq));
  const double f0_ratio = 1.0 - (tone_freq - f0_freq) / (f1_freq - f0_freq);
  // cout << "f0_ratio = " << f0_ratio << std::endl;
  assert((f0_ratio >= 0) && (f0_ratio <= 1));
  const long int n_pwmclk_per_sym = round(f_pwm_clk * tsym);

  long int n_pwmclk_transmitted = 0;
  long int n_f0_transmitted = 0;
  // printf("<instrs[bufPtr] begin=%x>",(unsigned)&instrs[bufPtr]);
  while (n_pwmclk_transmitted < n_pwmclk_per_sym) {
    // Number of PWM clocks for this iteration
    long int n_pwmclk = PWM_CLOCKS_PER_ITER_NOMINAL;
    // Iterations may produce spurs around the main peak based on the iteration
    // frequency. Randomize the iteration period so as to spread this peak
    // around.
    n_pwmclk += round((rand() / ((double)RAND_MAX + 1.0) - .5) * n_pwmclk) * 1;
    if (n_pwmclk_transmitted + n_pwmclk > n_pwmclk_per_sym) {
      n_pwmclk = n_pwmclk_per_sym - n_pwmclk_transmitted;
    }

    // Calculate number of clocks to transmit f0 during this iteration so
    // that the long term average is as close to f0_ratio as possible.
    const long int n_f0 =
        round(f0_ratio * (n_pwmclk_transmitted + n_pwmclk)) - n_f0_transmitted;
    const long int n_f1 = n_pwmclk - n_f0;

    // Configure the transmission for this iteration
    // Set GPIO pin to transmit f0
    bufPtr++;
    while (ACCESS_BUS_ADDR(DMA_BUS_BASE + 0x04 /* CurBlock*/) ==
           (long int)(instrs[bufPtr].b))
      usleep(100);
    ((struct CB *)(instrs[bufPtr].v))->SOURCE_AD =
        (long int)constPage.b + f0_idx * 4;

    // Wait for n_f0 PWM clocks
    bufPtr++;
    while (ACCESS_BUS_ADDR(DMA_BUS_BASE + 0x04 /* CurBlock*/) ==
           (long int)(instrs[bufPtr].b))
      usleep(100);
    ((struct CB *)(instrs[bufPtr].v))->TXFR_LEN = n_f0;

    // Set GPIO pin to transmit f1
    bufPtr++;
    while (ACCESS_BUS_ADDR(DMA_BUS_BASE + 0x04 /* CurBlock*/) ==
           (long int)(instrs[bufPtr].b))
      usleep(100);
    ((struct CB *)(instrs[bufPtr].v))->SOURCE_AD =
        (long int)constPage.b + f1_idx * 4;

    // Wait for n_f1 PWM clocks
    bufPtr = (bufPtr + 1) % (1024);
    while (ACCESS_BUS_ADDR(DMA_BUS_BASE + 0x04 /* CurBlock*/) ==
           (long int)(instrs[bufPtr].b))
      usleep(100);
    ((struct CB *)(instrs[bufPtr].v))->TXFR_LEN = n_f1;

    // Update counters
    n_pwmclk_transmitted += n_pwmclk;
    n_f0_transmitted += n_f0;
  }
  // printf("<instrs[bufPtr]=%x
  // %x>",(unsigned)instrs[bufPtr].v,(unsigned)instrs[bufPtr].b);
}

// Turn off (reset) DMA engine
void unSetupDMA() {
  // Check if mapping has been set up yet.
  if (peri_base_virt == NULL) {
    return;
  }
  // cout << "Exiting!" << std::endl;
  struct DMAregs *DMA0 = (struct DMAregs *)&(ACCESS_BUS_ADDR(DMA_BUS_BASE));
  DMA0->CS = 1 << 31; // reset dma controller
  txoff();
}

// Truncate at bit lsb. i.e. set all bits less than lsb to zero.
double bit_trunc(const double &d, const int &lsb) {
  return floor(d / pow(2.0, lsb)) * pow(2.0, lsb);
}

// Program the tuning words into the DMA table.
void setupDMATab(const double &center_freq_desired, const double &tone_spacing,
                 const double &plld_actual_freq,
                 std::vector<double> &dma_table_freq,
                 double &center_freq_actual, struct PageInfo &constPage) {
  // Make sure that all the WSPR tones can be produced solely by
  // varying the fractional part of the frequency divider.
  center_freq_actual = center_freq_desired;
  double div_lo =
      bit_trunc(plld_actual_freq / (center_freq_desired - 1.5 * tone_spacing),
                -12) +
      pow(2.0, -12);
  double div_hi = bit_trunc(
      plld_actual_freq / (center_freq_desired + 1.5 * tone_spacing), -12);
  if (floor(div_lo) != floor(div_hi)) {
    center_freq_actual = plld_actual_freq / floor(div_lo) - 1.6 * tone_spacing;
    std::stringstream temp;
    temp << std::setprecision(6) << std::fixed
         << "  Warning: center frequency has been changed to "
         << center_freq_actual / 1e6 << " MHz" << std::endl;
    std::cout << temp.str();
    std::cout << "  because of hardware limitations!" << std::endl;
  }

  // Create DMA table of tuning words. WSPR tone i will use entries 2*i and
  // 2*i+1 to generate the appropriate tone.
  double tone0_freq = center_freq_actual - 1.5 * tone_spacing;
  std::vector<long int> tuning_word(1024);
  for (int i = 0; i < 8; i++) {
    double tone_freq = tone0_freq + (i >> 1) * tone_spacing;
    double div = bit_trunc(plld_actual_freq / tone_freq, -12);
    if (i % 2 == 0) {
      div = div + pow(2.0, -12);
    }
    tuning_word[i] = ((int)(div * pow(2.0, 12)));
  }
  // Fill the remaining table, just in case...
  for (int i = 8; i < 1024; i++) {
    double div = 500 + i;
    tuning_word[i] = ((int)(div * pow(2.0, 12)));
  }

  // Program the table
  dma_table_freq.resize(1024);
  for (int i = 0; i < 1024; i++) {
    dma_table_freq[i] = plld_actual_freq / (tuning_word[i] / pow(2.0, 12));
    ((int *)(constPage.v))[i] = (0x5a << 24) + tuning_word[i];
    if ((i % 2 == 0) && (i < 8)) {
      assert((tuning_word[i] & (~0xfff)) == (tuning_word[i + 1] & (~0xfff)));
    }
  }
}

// Create the memory structures needed by the DMA engine and perform initial
// clock configuration.
void setupDMA(struct PageInfo &constPage, struct PageInfo &instrPage,
              struct PageInfo instrs[]) {
  allocMemPool(1025);

  // Allocate a page of ram for the constants
  getRealMemPageFromPool(&constPage.v, &constPage.b);

  // Create 1024 instructions allocating one page at a time.
  // Even instructions target the GP0 Clock divider
  // Odd instructions target the PWM FIFO
  int instrCnt = 0;
  while (instrCnt < 1024) {
    // Allocate a page of ram for the instructions
    getRealMemPageFromPool(&instrPage.v, &instrPage.b);

    // make copy instructions
    // Only create as many instructions as will fit in the recently
    // allocated page. If not enough space for all instructions, the
    // next loop will allocate another page.
    struct CB *instr0 = (struct CB *)instrPage.v;
    int i;
    for (i = 0; i < (signed)(4096 / sizeof(struct CB)); i++) {
      instrs[instrCnt].v =
          (void *)((long int)instrPage.v + sizeof(struct CB) * i);
      instrs[instrCnt].b =
          (void *)((long int)instrPage.b + sizeof(struct CB) * i);
      instr0->SOURCE_AD = (unsigned long int)constPage.b + 2048;
      instr0->DEST_AD = PWM_BUS_BASE + 0x18 /* FIF1 */;
      instr0->TXFR_LEN = 4;
      instr0->STRIDE = 0;
      // instr0->NEXTCONBK = (int)instrPage.b + sizeof(struct CB)*(i+1);
      instr0->TI =
          (1 /* DREQ  */ << 6) | (5 /* PWM */ << 16) | (1 << 26 /* no wide*/);
      instr0->RES1 = 0;
      instr0->RES2 = 0;

      // Shouldn't this be (instrCnt%2) ???
      if (i % 2) {
        instr0->DEST_AD = CM_GP0DIV_BUS;
        instr0->STRIDE = 4;
        instr0->TI = (1 << 26 /* no wide*/);
      }

      if (instrCnt != 0)
        ((struct CB *)(instrs[instrCnt - 1].v))->NEXTCONBK =
            (long int)instrs[instrCnt].b;
      instr0++;
      instrCnt++;
    }
  }
  // Create a circular linked list of instructions
  ((struct CB *)(instrs[1023].v))->NEXTCONBK = (long int)instrs[0].b;

  // set up a clock for the PWM
  ACCESS_BUS_ADDR(CLK_BUS_BASE + 40 * 4 /*PWMCLK_CNTL*/) =
      0x5A000026; // Source=PLLD and disable
  usleep(1000);
  // ACCESS_BUS_ADDR(CLK_BUS_BASE + 41*4 /*PWMCLK_DIV*/)  = 0x5A002800;
  ACCESS_BUS_ADDR(CLK_BUS_BASE + 41 * 4 /*PWMCLK_DIV*/) =
      0x5A002000; // set PWM div to 2, for 250MHz
  ACCESS_BUS_ADDR(CLK_BUS_BASE + 40 * 4 /*PWMCLK_CNTL*/) =
      0x5A000016; // Source=PLLD and enable
  usleep(1000);

  // set up pwm
  ACCESS_BUS_ADDR(PWM_BUS_BASE + 0x0 /* CTRL*/) = 0;
  usleep(1000);
  ACCESS_BUS_ADDR(PWM_BUS_BASE + 0x4 /* status*/) = -1; // clear errors
  usleep(1000);
  // Range should default to 32, but it is set at 2048 after reset on my RPi.
  ACCESS_BUS_ADDR(PWM_BUS_BASE + 0x10) = 32;
  ACCESS_BUS_ADDR(PWM_BUS_BASE + 0x20) = 32;
  ACCESS_BUS_ADDR(PWM_BUS_BASE + 0x0 /* CTRL*/) =
      -1; //(1<<13 /* Use fifo */) | (1<<10 /* repeat */) | (1<<9 /* serializer
          //*/) | (1<<8 /* enable ch */) ;
  usleep(1000);
  ACCESS_BUS_ADDR(PWM_BUS_BASE + 0x8 /* DMAC*/) =
      (1 << 31 /* DMA enable */) | 0x0707;

  // activate dma
  struct DMAregs *DMA0 = (struct DMAregs *)&(ACCESS_BUS_ADDR(DMA_BUS_BASE));
  DMA0->CS = 1 << 31; // reset
  DMA0->CONBLK_AD = 0;
  DMA0->TI = 0;
  DMA0->CONBLK_AD = (unsigned long int)(instrPage.b);
  DMA0->CS =
      (1 << 0) | (255 << 16); // enable bit = 0, clear end flag = 1, prio=19-16
}

// Encode call, locator, and dBm into WSPR codeblock.
// Assumes that both callsign and locator are uppercase. This is done in
// parse_commandline(), but needs to be ensured if calling this function
// manually.
void wspr(const char *call, const char *l_pre,
          const int dbm, // EIRP in
          // dBm={0,3,7,10,13,17,20,23,27,30,33,37,40,43,47,50,53,57,60}
          unsigned char *symbols) {
  // pack 'prefix' in nadd, 'call' in n1, and 'grid' and 'dbm' in n2
  char *c, buf[17];
  strncpy(buf, call, 16);
  buf[16] = '\0';
  c = buf;
  unsigned long ng, ih, nadd = 0;
  unsigned long n1, n2;

  if (strnlen(l_pre, 6) == 6) {
    // When sending a 6 character grid, the callsign is hashed, then the grid
    // wrapped around one character and used as the callsign.
    ih = nhash(c, strnlen(c, 16), 146) & 0x7fff; // 15 bit mask

    c[0] = l_pre[1];
    c[1] = l_pre[2];
    c[2] = l_pre[3];
    c[3] = l_pre[4];
    c[4] = l_pre[5];
    c[5] = l_pre[0];
    c[6] = '\0';
  }

  if (strchr(c, '/')) { // prefix-suffix
    nadd = 2;
    int i = strchr(c, '/') - c; // stroke position
    int n = strlen(c) - i - 1;  // suffix len, prefix-call len
    c[i] = '\0';
    if (n == 1)
      ng = 60000 - 32768 +
           (c[i + 1] >= '0' && c[i + 1] <= '9'
                ? c[i + 1] - '0'
                : c[i + 1] == ' ' ? 38 : c[i + 1] - 'A' +
                                             10); // suffix /A to /Z, /0 to /9
    if (n == 2)
      ng = 60000 + 26 + 10 * (c[i + 1] - '0') +
           (c[i + 2] - '0'); // suffix /10 to /99
    if (n > 2) {             // prefix EA8/, right align
      ng = (i < 3 ? 36 : c[i - 3] >= '0' && c[i - 3] <= '9'
                             ? c[i - 3] - '0'
                             : c[i - 3] - 'A' + 10);
      ng = 37 * ng + (i < 2 ? 36 : c[i - 2] >= '0' && c[i - 2] <= '9'
                                       ? c[i - 2] - '0'
                                       : c[i - 2] - 'A' + 10);
      ng = 37 * ng + (i < 1 ? 36 : c[i - 1] >= '0' && c[i - 1] <= '9'
                                       ? c[i - 1] - '0'
                                       : c[i - 1] - 'A' + 10);
      if (ng < 32768)
        nadd = 1;
      else
        ng = ng - 32768;
      c = c + i + 1;
    }
  }

  int i =
      (isdigit(c[2])
           ? 2
           : isdigit(c[1])
                 ? 1
                 : 0); // last prefix digit of de-suffixed/de-prefixed callsign
  int n = strlen(c) - i - 1; // 2nd part of call len
  n1 = (i < 2 ? 36 : c[i - 2] >= '0' && c[i - 2] <= '9' ? c[i - 2] - '0'
                                                        : c[i - 2] - 'A' + 10);
  n1 = 36 * n1 + (i < 1 ? 36 : c[i - 1] >= '0' && c[i - 1] <= '9'
                                   ? c[i - 1] - '0'
                                   : c[i - 1] - 'A' + 10);
  n1 = 10 * n1 + c[i] - '0';
  n1 = 27 * n1 + (n < 1 ? 26 : c[i + 1] - 'A');
  n1 = 27 * n1 + (n < 2 ? 26 : c[i + 2] - 'A');
  n1 = 27 * n1 + (n < 3 ? 26 : c[i + 3] - 'A');

  if (!nadd && strnlen(l_pre, 6) == 4) {
    // Encode the 4 character location
    ng = 180 * (179 - 10 * (l_pre[0] - 'A') - (l_pre[2] - '0')) +
         10 * (l_pre[1] - 'A') + (l_pre[3] - '0');
  }
  int corr[] = {0, -1, 1, 0, -1, 2, 1, 0, -1, 1};
  int p = dbm > 60 ? 60 : dbm < 0 ? 0 : dbm + corr[dbm % 10];
  if (strnlen(l_pre, 6) == 4) {
    n2 = (ng << 7) | (p + 64 + nadd);
  } else {
    n2 = (ih << 7) | (-(p + 1) + 64);
  }

  // pack n1,n2,zero-tail into 50 bits
  char packed[11] = {
      static_cast<char>(n1 >> 20),
      static_cast<char>(n1 >> 12),
      static_cast<char>(n1 >> 4),
      static_cast<char>(((n1 & 0x0f) << 4) | ((n2 >> 18) & 0x0f)),
      static_cast<char>(n2 >> 10),
      static_cast<char>(n2 >> 2),
      static_cast<char>((n2 & 0x03) << 6),
      0,
      0,
      0,
      0};

  // convolutional encoding K=32, r=1/2, Layland-Lushbaugh polynomials
  int k = 0;
  int j, s;
  int nstate = 0;
  unsigned char symbol[176];
  for (j = 0; j != sizeof(packed); j++) {
    for (i = 7; i >= 0; i--) {
      unsigned long poly[2] = {0xf2d05351L, 0xe4613c47L};
      nstate = (nstate << 1) | ((packed[j] >> i) & 1);
      for (s = 0; s != 2; s++) { // convolve
        unsigned long n = nstate & poly[s];
        int even = 0; // even := parity(n)
        while (n) {
          even = 1 - even;
          n = n & (n - 1);
        }
        symbol[k] = even;
        k++;
      }
    }
  }

  // interleave symbols
  const unsigned char sync_symbols[162] = {
      1, 1, 0, 0, 0, 0, 0, 0, 1, 0, 0, 0, 1, 1, 1, 0, 0, 0, 1, 0, 0, 1, 0, 1,
      1, 1, 1, 0, 0, 0, 0, 0, 0, 0, 1, 0, 0, 1, 0, 1, 0, 0, 0, 0, 0, 0, 1, 0,
      1, 1, 0, 0, 1, 1, 0, 1, 0, 0, 0, 1, 1, 0, 1, 0, 0, 0, 0, 1, 1, 0, 1, 0,
      1, 0, 1, 0, 1, 0, 0, 1, 0, 0, 1, 0, 1, 1, 0, 0, 0, 1, 1, 0, 1, 0, 1, 0,
      0, 0, 1, 0, 0, 0, 0, 0, 1, 0, 0, 1, 0, 0, 1, 1, 1, 0, 1, 1, 0, 0, 1, 1,
      0, 1, 0, 0, 0, 1, 1, 1, 0, 0, 0, 0, 0, 1, 0, 1, 0, 0, 1, 1, 0, 0, 0, 0,
      0, 0, 0, 1, 1, 0, 1, 0, 1, 1, 0, 0, 0, 1, 1, 0, 0, 0};
  for (i = 0; i != 162; i++) {
    // j0 := bit reversed_values_smaller_than_161[i]
    unsigned char j0;
    p = -1;
    for (k = 0; p != i; k++) {
      for (j = 0; j != 8; j++) // j0:=bit_reverse(k)
        j0 = ((k >> j) & 1) | (j0 << 1);
      if (j0 < 162)
        p++;
    }
    symbols[j0] = sync_symbols[j0] |
                  symbol[i] << 1; // interleave and add sync std::vector
  }
}

// Wait for the system clock's minute to reach one second past 'minute'
void wait_every(int minute) {
  time_t t;
  struct tm *ptm;
  for (;;) {
    time(&t);
    ptm = gmtime(&t);
    if ((ptm->tm_min % minute) == 0 && ptm->tm_sec == 0)
      break;
    usleep(1000);
  }
  usleep(1000000); // wait another second
}

void print_usage() {
  std::cout << "Usage:" << std::endl;
  std::cout << "  wspr [options] callsign locator tx_pwr_dBm f1 <f2> <f3> ..."
            << std::endl;
  std::cout << "    OR" << std::endl;
  std::cout << "  wspr [options] --test-tone f" << std::endl;
  std::cout << std::endl;
  std::cout << "Options:" << std::endl;
  std::cout << "  -h --help" << std::endl;
  std::cout << "    Print out this help screen." << std::endl;
  std::cout << "  -p --ppm ppm" << std::endl;
  std::cout
      << "    Known PPM correction to 19.2MHz RPi nominal crystal frequency."
      << std::endl;
  std::cout << "  -s --self-calibration" << std::endl;
  std::cout << "    Check NTP before every transmission to obtain the PPM "
               "error of the"
            << std::endl;
  std::cout << "    crystal (default setting!)." << std::endl;
  std::cout << "  -f --free-running" << std::endl;
  std::cout << "    Do not use NTP to correct frequency error of RPi crystal."
            << std::endl;
  std::cout << "  -r --repeat" << std::endl;
  std::cout << "    Repeatedly, and in order, transmit on all the specified "
               "command line freqs."
            << std::endl;
  std::cout << "  -x --terminate <n>" << std::endl;
  std::cout << "    Terminate after n transmissions have been completed."
            << std::endl;
  std::cout << "  -o --offset" << std::endl;
  std::cout << "    Add a random frequency offset to each transmission:"
            << std::endl;
  std::cout << "      +/- " << WSPR_RAND_OFFSET << " Hz for WSPR" << std::endl;
  std::cout << "      +/- " << WSPR15_RAND_OFFSET << " Hz for WSPR-15"
            << std::endl;
  std::cout << "  -t --test-tone freq" << std::endl;
  std::cout
      << "    Simply output a test tone at the specified frequency. Only used"
      << std::endl;
  std::cout << "    for debugging and to verify calibration." << std::endl;
  std::cout << "  -n --no-delay" << std::endl;
  std::cout
      << "    Transmit immediately, do not wait for a WSPR TX window. Used"
      << std::endl;
  std::cout << "    for testing only." << std::endl;
  std::cout << std::endl;
  std::cout << "Frequencies can be specified either as an absolute TX carrier "
               "frequency, or"
            << std::endl;
  std::cout << "using one of the following strings. If a string is used, the "
               "transmission"
            << std::endl;
  std::cout
      << "will happen in the middle of the WSPR region of the selected band."
      << std::endl;
  std::cout << "  LF LF-15 MF MF-15 160m 160m-15 80m 60m 40m 30m 20m 17m 15m "
               "12m 10m 6m 4m 2m"
            << std::endl;
  std::cout << "<B>-15 indicates the WSPR-15 region of band <B>." << std::endl;
  std::cout << std::endl;
  std::cout
      << "Transmission gaps can be created by specifying a TX frequency of 0"
      << std::endl;
  std::cout << std::endl;
  std::cout << "This program supports both 4 and 6 character Maidenhead grid "
               "locators."
            << std::endl;
}

void parse_commandline(
    // Inputs
    const int &argc, char *const argv[],
    // Outputs
    std::string &callsign, std::string &locator, int &tx_power,
    std::vector<double> &center_freq_set, double &ppm, bool &self_cal,
    bool &repeat, bool &random_offset, double &test_tone, bool &no_delay,
    mode_type &mode, int &terminate) {
  // Default values
  tx_power = -1;
  ppm = 0;
  self_cal = true;
  repeat = false;
  random_offset = false;
  test_tone = NAN;
  no_delay = false;
  mode = WSPR;
  terminate = -1;

  static struct option long_options[] = {
      {"help", no_argument, 0, 'h'},
      {"ppm", required_argument, 0, 'p'},
      {"self-calibration", no_argument, 0, 's'},
      {"free-running", no_argument, 0, 'f'},
      {"repeat", no_argument, 0, 'r'},
      {"terminate", required_argument, 0, 'x'},
      {"offset", no_argument, 0, 'o'},
      {"test-tone", required_argument, 0, 't'},
      {"no-delay", no_argument, 0, 'n'},
      {0, 0, 0, 0}};

  while (true) {
    /* getopt_long stores the option index here. */
    int option_index = 0;
    int c =
        getopt_long(argc, argv, "hp:sfrx:ot:n", long_options, &option_index);
    if (c == -1)
      break;

    switch (c) {
      char *endp;
    case 0:
      // Code should only get here if a long option was given a non-null
      // flag value.
      std::cout << "Check code!" << std::endl;
      ABORT(-1);
      break;
    case 'h':
      print_usage();
      ABORT(-1);
      break;
    case 'p':
      ppm = strtod(optarg, &endp);
      if ((optarg == endp) || (*endp != '\0')) {
        std::cerr << "Error: could not parse ppm value" << std::endl;
        ABORT(-1);
      }
      break;
    case 's':
      self_cal = true;
      break;
    case 'f':
      self_cal = false;
      break;
    case 'r':
      repeat = true;
      break;
    case 'x':
      terminate = strtol(optarg, &endp, 10);
      if ((optarg == endp) || (*endp != '\0')) {
        std::cerr << "Error: could not parse termination argument" << std::endl;
        ABORT(-1);
      }
      if (terminate < 1) {
        std::cerr << "Error: termination parameter must be >= 1" << std::endl;
        ABORT(-1);
      }
      break;
    case 'o':
      random_offset = true;
      break;
    case 't':
      test_tone = strtod(optarg, &endp);
      mode = TONE;
      if ((optarg == endp) || (*endp != '\0')) {
        std::cerr << "Error: could not parse test tone frequency" << std::endl;
        ABORT(-1);
      }
      break;
    case 'n':
      no_delay = true;
      break;
    case '?':
      /* getopt_long already printed an error message. */
      ABORT(-1);
    default:
      ABORT(-1);
    }
  }

  // Parse the non-option parameters
  unsigned int n_free_args = 0;
  while (optind < argc) {
    // Check for callsign, locator, tx_power
    if (n_free_args == 0) {
      callsign = argv[optind++];
      n_free_args++;
      continue;
    }
    if (n_free_args == 1) {
      locator = argv[optind++];
      if (locator.size() != 4 && locator.size() != 6) {
        std::cerr << "Error: grid locator must be 4 or 6 characters"
                  << std::endl;
        ABORT(-1);
      }
      n_free_args++;
      continue;
    }
    if (n_free_args == 2) {
      tx_power = atoi(argv[optind++]);
      n_free_args++;
      continue;
    }
    // Must be a frequency
    // First see if it is a string.
    double parsed_freq;
    if (!strcasecmp(argv[optind], "LF")) {
      parsed_freq = 137500.0;
    } else if (!strcasecmp(argv[optind], "LF-15")) {
      parsed_freq = 137612.5;
    } else if (!strcasecmp(argv[optind], "MF")) {
      parsed_freq = 475700.0;
    } else if (!strcasecmp(argv[optind], "MF-15")) {
      parsed_freq = 475812.5;
    } else if (!strcasecmp(argv[optind], "160m")) {
      parsed_freq = 1838100.0;
    } else if (!strcasecmp(argv[optind], "160m-15")) {
      parsed_freq = 1838212.5;
    } else if (!strcasecmp(argv[optind], "80m")) {
      parsed_freq = 3594100.0;
    } else if (!strcasecmp(argv[optind], "60m")) {
      parsed_freq = 5288700.0;
    } else if (!strcasecmp(argv[optind], "40m")) {
      parsed_freq = 7040100.0;
    } else if (!strcasecmp(argv[optind], "30m")) {
      parsed_freq = 10140200.0;
    } else if (!strcasecmp(argv[optind], "20m")) {
      parsed_freq = 14097100.0;
    } else if (!strcasecmp(argv[optind], "17m")) {
      parsed_freq = 18106100.0;
    } else if (!strcasecmp(argv[optind], "15m")) {
      parsed_freq = 21096100.0;
    } else if (!strcasecmp(argv[optind], "12m")) {
      parsed_freq = 24926100.0;
    } else if (!strcasecmp(argv[optind], "10m")) {
      parsed_freq = 28126100.0;
    } else if (!strcasecmp(argv[optind], "6m")) {
      parsed_freq = 50294500.0;
    } else if (!strcasecmp(argv[optind], "4m")) {
      parsed_freq = 70092500.0;
    } else if (!strcasecmp(argv[optind], "2m")) {
      parsed_freq = 144490500.0;
    } else {
      // Not a string. See if it can be parsed as a double.
      char *endp;
      parsed_freq = strtod(argv[optind], &endp);
      if ((optarg == endp) || (*endp != '\0')) {
        std::cerr << "Error: could not parse transmit frequency: "
                  << argv[optind] << std::endl;
        ABORT(-1);
      }
    }
    optind++;
    center_freq_set.push_back(parsed_freq);
  }

  // Convert to uppercase
  transform(callsign.begin(), callsign.end(), callsign.begin(), ::toupper);
  transform(locator.begin(), locator.end(), locator.begin(), ::toupper);

  // Check consistency among command line options.
  if (ppm && self_cal) {
    std::cout << "Warning: ppm value is being ignored!" << std::endl;
    ppm = 0.0;
  }
  if (mode == TONE) {
    if ((callsign != "") || (locator != "") || (tx_power != -1) ||
        (center_freq_set.size() != 0) || random_offset) {
      std::cerr << "Warning: callsign, locator, etc. are ignored when "
                   "generating test tone"
                << std::endl;
    }
    random_offset = 0;
    if (test_tone <= 0) {
      std::cerr << "Error: test tone frequency must be positive" << std::endl;
      ABORT(-1);
    }
  } else {
    if ((callsign == "") || (locator == "") || (tx_power == -1) ||
        (center_freq_set.size() == 0)) {
      std::cerr << "Error: must specify callsign, locator, dBm, and at least "
                   "one frequency"
                << std::endl;
      std::cerr << "Try: wspr --help" << std::endl;
      ABORT(-1);
    }
  }

  // Print a summary of the parsed options
  if (mode == WSPR) {
    std::cout << "WSPR packet contents:" << std::endl;
    std::cout << "  Callsign: " << callsign << std::endl;
    std::cout << "  Locator:  " << locator << std::endl;
    std::cout << "  Power:    " << tx_power << " dBm" << std::endl;
    std::cout << "Requested TX frequencies:" << std::endl;
    std::stringstream temp;
    for (unsigned int t = 0; t < center_freq_set.size(); t++) {
      temp << std::setprecision(6) << std::fixed;
      temp << "  " << center_freq_set[t] / 1e6 << " MHz" << std::endl;
    }
    std::cout << temp.str();
    temp.str("");
    if (self_cal) {
      temp << "  NTP will be used to periodically calibrate the transmission "
              "frequency"
           << std::endl;
    } else if (ppm) {
      temp << "  PPM value to be used for all transmissions: " << ppm
           << std::endl;
    }
    if (terminate > 0) {
      temp << "  TX will stop after " << terminate << " transmissions."
           << std::endl;
    } else if (repeat) {
      temp << "  Transmissions will continue forever until stopped with CTRL-C"
           << std::endl;
    }
    if (random_offset) {
      temp << "  A small random frequency offset will be added to all "
              "transmissions"
           << std::endl;
    }
    if (temp.str().length()) {
      std::cout << "Extra options:" << std::endl;
      std::cout << temp.str();
    }
    std::cout << std::endl;
  } else {
    std::stringstream temp;
    temp << std::setprecision(6) << std::fixed
         << "A test tone will be generated at frequency " << test_tone / 1e6
         << " MHz" << std::endl;
    std::cout << temp.str();
    if (self_cal) {
      std::cout << "NTP will be used to calibrate the tone frequency"
                << std::endl;
    } else if (ppm) {
      std::cout << "PPM value to be used to generate the tone: " << ppm
                << std::endl;
    }
    std::cout << std::endl;
  }
}

// Call ntp_adjtime() to obtain the latest calibration coefficient.
void update_ppm(double &ppm) {
  struct timex ntx;
  int status;
  double ppm_new;

  ntx.modes = 0; /* only read */
  status = ntp_adjtime(&ntx);

  if (status != TIME_OK) {
    // cerr << "Error: clock not synchronized" << std::endl;
    // return;
  }

  ppm_new = (double)ntx.freq / (double)(1 << 16); /* frequency scale */
  if (abs(ppm_new) > 200) {
    std::cerr << "Warning: absolute ppm value is greater than 200 and is being "
                 "ignored!"
              << std::endl;
  } else {
    if (ppm != ppm_new) {
      std::cout << "  Obtained new ppm value: " << ppm_new << std::endl;
    }
    ppm = ppm_new;
  }
}

/* Return 1 if the difference is negative, otherwise 0.  */
// From StackOverflow:
// http://stackoverflow.com/questions/1468596/c-programming-calculate-elapsed-time-in-milliseconds-unix
int timeval_subtract(struct timeval *result, struct timeval *t2,
                     struct timeval *t1) {
  long int diff = (t2->tv_usec + 1000000 * t2->tv_sec) -
                  (t1->tv_usec + 1000000 * t1->tv_sec);
  result->tv_sec = diff / 1000000;
  result->tv_usec = diff % 1000000;

  return (diff < 0);
}

void timeval_print(struct timeval *tv) {
  char buffer[30];
  time_t curtime;

  // printf("%ld.%06ld", tv->tv_sec, tv->tv_usec);
  curtime = tv->tv_sec;
  // strftime(buffer, 30, "%m-%d-%Y %T", localtime(&curtime));
  strftime(buffer, 30, "UTC %Y-%m-%d %T", gmtime(&curtime));
  printf("%s.%03ld", buffer, (tv->tv_usec + 500) / 1000);
}

// Create the mbox special files and open mbox.
void open_mbox() {
  mbox.handle = mbox_open();
  if (mbox.handle < 0) {
    std::cerr << "Failed to open mailbox." << std::endl;
    ABORT(-1);
  }
}

// Called when exiting or when a signal is received.
void cleanup() {
  disable_clock();
  unSetupDMA();
  deallocMemPool();
  unlink(LOCAL_DEVICE_FILE_NAME);
}

// Called when a signal is received. Automatically calls cleanup().
void cleanupAndExit(int sig) {
  std::cerr << "Exiting with error; caught signal: " << sig << std::endl;
  cleanup();
  ABORT(-1);
}

void setSchedPriority(int priority) {
  // In order to get the best timing at a decent queue size, we want the kernel
  // to avoid interrupting us for long durations.  This is done by giving our
  // process a high priority. Note, must run as super-user for this to work.
  struct sched_param sp;
  sp.sched_priority = priority;
  int ret = pthread_setschedparam(pthread_self(), SCHED_FIFO, &sp);
  if (ret) {
    std::cerr << "Warning: pthread_setschedparam (increase thread priority) "
                 "returned non-zero: "
              << ret << std::endl;
  }
}

// Create the memory map between virtual memory and the peripheral range
// of physical memory.
void setup_peri_base_virt(volatile unsigned *&peri_base_virt) {
  int mem_fd;
  // open /dev/mem
  if ((mem_fd = open("/dev/mem", O_RDWR | O_SYNC)) < 0) {
    std::cerr << "Error: can't open /dev/mem" << std::endl;
    ABORT(-1);
  }
  peri_base_virt = (unsigned *)mmap(NULL,
                                    0x01000000, // len
                                    PROT_READ | PROT_WRITE, MAP_SHARED, mem_fd,
                                    PERI_BASE_PHYS // base
                                    );
  if ((long int)peri_base_virt == -1) {
    std::cerr << "Error: peri_base_virt mmap error!" << std::endl;
    ABORT(-1);
  }
  close(mem_fd);
}

int main(const int argc, char *const argv[]) {
  // catch all signals (like ctrl+c, ctrl+z, ...) to ensure DMA is disabled
  for (int i = 0; i < 64; i++) {
    struct sigaction sa;
    memset(&sa, 0, sizeof(sa));
    sa.sa_handler = cleanupAndExit;
    sigaction(i, &sa, NULL);
  }
  atexit(cleanup);
  setSchedPriority(30);

#ifdef RPI1
  std::cout << "Detected Raspberry Pi version 1" << std::endl;
#else
#ifdef RPI23
  std::cout << "Detected Raspberry Pi version 2/3" << std::endl;
#else
#error "RPI version macro is not defined"
#endif
#endif

  // Initialize the RNG
  srand(time(NULL));

  // Parse arguments
  std::string callsign;
  std::string locator;
  int tx_power;
  std::vector<double> center_freq_set;
  double ppm;
  bool self_cal;
  bool repeat;
  bool random_offset;
  double test_tone;
  bool no_delay;
  mode_type mode;
  int terminate;
  parse_commandline(argc, argv, callsign, locator, tx_power, center_freq_set,
                    ppm, self_cal, repeat, random_offset, test_tone, no_delay,
                    mode, terminate);
  int nbands = center_freq_set.size();

  // Initial configuration
  struct PageInfo constPage;
  struct PageInfo instrPage;
  struct PageInfo instrs[1024];
  setup_peri_base_virt(peri_base_virt);
  // Set up DMA
  open_mbox();
  txon();
  setupDMA(constPage, instrPage, instrs);
  txoff();

  if (mode == TONE) {
    // Test tone mode...
    double wspr_symtime = WSPR_SYMTIME;
    double tone_spacing = 1.0 / wspr_symtime;

    std::stringstream temp;
    temp << std::setprecision(6) << std::fixed
         << "Transmitting test tone on frequency " << test_tone / 1.0e6
         << " MHz" << std::endl;
    std::cout << temp.str();
    std::cout << "Press CTRL-C to exit!" << std::endl;

    txon();
    int bufPtr = 0;
    std::vector<double> dma_table_freq;
    // Set to non-zero value to ensure setupDMATab is called at least once.
    double ppm_prev = 123456;
    double center_freq_actual;
    while (true) {
      if (self_cal) {
        update_ppm(ppm);
      }
      if (ppm != ppm_prev) {
        setupDMATab(test_tone + 1.5 * tone_spacing, tone_spacing,
                    F_PLLD_CLK * (1 - ppm / 1e6), dma_table_freq,
                    center_freq_actual, constPage);
        // cout << std::setprecision(30) << dma_table_freq[0] << std::endl;
        // cout << std::setprecision(30) << dma_table_freq[1] << std::endl;
        // cout << std::setprecision(30) << dma_table_freq[2] << std::endl;
        // cout << std::setprecision(30) << dma_table_freq[3] << std::endl;
        if (center_freq_actual != test_tone + 1.5 * tone_spacing) {
          std::cout << "  Warning: because of hardware limitations, test tone "
                       "will be transmitted on"
                    << std::endl;
          std::stringstream temp;
          temp << std::setprecision(6) << std::fixed << "  frequency: "
               << (center_freq_actual - 1.5 * tone_spacing) / 1e6 << " MHz"
               << std::endl;
          std::cout << temp.str();
        }
        ppm_prev = ppm;
      }
      txSym(0, center_freq_actual, tone_spacing, 60, dma_table_freq,
            F_PWM_CLK_INIT, instrs, constPage, bufPtr);
    }

    // Should never get here...

  } else {
    // WSPR mode

    // Create WSPR symbols
    unsigned char symbols_grid4[162];
    unsigned char symbols_grid6[162];
    wspr(callsign.c_str(), locator.substr(0, 4).c_str(), tx_power,
         symbols_grid4);
    if (locator.size() == 6) {
      wspr(callsign.c_str(), locator.c_str(), tx_power, symbols_grid6);
    }

    /*printf("WSPR codeblock (for grid %s): ", locator.substr(0, 4).c_str());
    for (int i = 0;
         i < (signed)(sizeof(symbols_grid4) / sizeof(*symbols_grid4)); i++) {
      if (i) {
        printf(",");
      }
      printf("%d", symbols_grid4[i]);
    }
    printf("\n");
    if (locator.size() == 6) {
      printf("WSPR codeblock (for grid %s): ", locator.c_str());
      for (int i = 0;
           i < (signed)(sizeof(symbols_grid6) / sizeof(*symbols_grid6)); i++) {
        if (i) {
          printf(",");
        }
        printf("%d", symbols_grid6[i]);
      }
      printf("\n");
    }*/

    std::cout << "Ready to transmit (setup complete)..." << std::endl;
    int band = 0;
    int n_tx = 0;
    for (;;) {
      // Calculate WSPR parameters for this transmission
      double center_freq_desired;
      center_freq_desired = center_freq_set[band];
      bool wspr15 =
          (center_freq_desired > 137600 && center_freq_desired < 137625) ||
          (center_freq_desired > 475800 && center_freq_desired < 475825) ||
          (center_freq_desired > 1838200 && center_freq_desired < 1838225);
      double wspr_symtime = (wspr15) ? 8.0 * WSPR_SYMTIME : WSPR_SYMTIME;
      double tone_spacing = 1.0 / wspr_symtime;

      // Add random offset
      if ((center_freq_desired != 0) && random_offset) {
        center_freq_desired += (2.0 * rand() / ((double)RAND_MAX + 1.0) - 1.0) *
                               (wspr15 ? WSPR15_RAND_OFFSET : WSPR_RAND_OFFSET);
      }

      // Status message before transmission
      std::stringstream temp;
      temp << std::setprecision(6) << std::fixed;
      temp << "Desired center frequency for " << (wspr15 ? "WSPR-15" : "WSPR")
           << " transmission: " << center_freq_desired / 1e6 << " MHz"
           << std::endl;
      std::cout << temp.str();

      // Wait for WSPR transmission window to arrive.
      if (no_delay) {
        std::cout << "  Transmitting immediately (not waiting for WSPR window)"
                  << std::endl;
      } else {
        std::cout << "  Waiting for next WSPR transmission window..."
                  << std::endl;
        wait_every((wspr15) ? 15 : 2);
      }

      // Update crystal calibration information
      if (self_cal) {
        update_ppm(ppm);
      }

      // Create the DMA table for this center frequency
      std::vector<double> dma_table_freq;
      double center_freq_actual;
      if (center_freq_desired) {
        setupDMATab(center_freq_desired, tone_spacing,
                    F_PLLD_CLK * (1 - ppm / 1e6), dma_table_freq,
                    center_freq_actual, constPage);
      } else {
        center_freq_actual = center_freq_desired;
      }

      // Send the message!
      // cout << "TX started!" << std::endl;
      if (center_freq_actual) {
        // Print a status message right before transmission begins.
        struct timeval tvBegin, tvEnd, tvDiff;
        gettimeofday(&tvBegin, NULL);
        std::cout << "  TX started at: ";
        timeval_print(&tvBegin);
        std::cout << std::endl;

        struct timeval sym_start;
        struct timeval diff;
        int bufPtr = 0;
        txon();
        for (int i = 0; i < 162; i++) {
          gettimeofday(&sym_start, NULL);
          timeval_subtract(&diff, &sym_start, &tvBegin);
          double elapsed = diff.tv_sec + diff.tv_usec / 1e6;
          // elapsed=(i)*wspr_symtime;
          double sched_end = (i + 1) * wspr_symtime;
          // cout << "symbol " << i << " " << wspr_symtime << std::endl;
          // cout << sched_end-elapsed << std::endl;
          double this_sym = sched_end - elapsed;
          this_sym = (this_sym < .2) ? .2 : this_sym;
          this_sym =
              (this_sym > 2 * wspr_symtime) ? 2 * wspr_symtime : this_sym;
          if (locator.size() == 4 || n_tx % 2 == 0) { // If grid is only 4
                                                      // characters or an even
                                                      // transmission number
            txSym(symbols_grid4[i], center_freq_actual, tone_spacing,
                  sched_end - elapsed, dma_table_freq, F_PWM_CLK_INIT, instrs,
                  constPage, bufPtr);
          } else { // Locator with 6 characters alternate sending hashed (type
                   // 3) message
            txSym(symbols_grid6[i], center_freq_actual, tone_spacing,
                  sched_end - elapsed, dma_table_freq, F_PWM_CLK_INIT, instrs,
                  constPage, bufPtr);
          }
        }
        n_tx++;

        // Turn transmitter off
        txoff();

        // End timestamp
        gettimeofday(&tvEnd, NULL);
        std::cout << "  TX ended at:   ";
        timeval_print(&tvEnd);
        timeval_subtract(&tvDiff, &tvEnd, &tvBegin);
        printf(" (%ld.%03ld s)\n", tvDiff.tv_sec,
               (tvDiff.tv_usec + 500) / 1000);

      } else {
        std::cout << "  Skipping transmission" << std::endl;
        usleep(1000000);
      }

      // Advance to next band
      band = (band + 1) % nbands;
      if ((band == 0) && !repeat) {
        break;
      }
      if ((terminate > 0) && (n_tx >= terminate)) {
        break;
      }
    }
  }

  return 0;
}<|MERGE_RESOLUTION|>--- conflicted
+++ resolved
@@ -48,13 +48,9 @@
 #ifdef __cplusplus
 extern "C" {
 #include "mailbox.h"
-<<<<<<< HEAD
 #include "nhash.h"
-=======
 }
 #endif /* __cplusplus */
-
->>>>>>> dc84139c
 
 // Note on accessing memory in RPi:
 //
